--- conflicted
+++ resolved
@@ -33,12 +33,8 @@
 
 namespace assembler {
     namespace operands {
-<<<<<<< HEAD
-        int_op getint(const std::string& s);
+        int_op getint(const std::string& s, const bool = false);
         int_op getint(const std::vector<viua::cg::lex::Token>& tokens, decltype(tokens.size()));
-=======
-        int_op getint(const std::string& s, const bool = false);
->>>>>>> 7140a703
         byte_op getbyte(const std::string& s);
         float_op getfloat(const std::string& s);
 
