--- conflicted
+++ resolved
@@ -185,14 +185,12 @@
         void requestForeignFunctionCall(Frame*, Process*);
         void requestForeignMethodCall(const std::string&, Type*, Frame*, RegisterSet*, RegisterSet*, Process*);
 
-<<<<<<< HEAD
         void postFreeProcess(std::unique_ptr<Process>);
-=======
+
         void createMailbox(const PID);
         void deleteMailbox(const PID);
         void send(const PID, std::unique_ptr<Type>);
         void receive(const PID, std::queue<std::unique_ptr<Type>>&);
->>>>>>> ddb45da0
 
         int run();
 
