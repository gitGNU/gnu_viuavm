#ifndef VIUA_CG_BYTECODE_INSTRUCTIONS_H
#define VIUA_CG_BYTECODE_INSTRUCTIONS_H

#pragma once

#include <string>
#include <tuple>
#include "../../bytecode/opcodes.h"
#include "../../support/pointer.h"


/** typedefs for various types of operands
 *  that Viua asm instructions may use.
 */
typedef std::tuple<bool, int> int_op;
typedef std::tuple<bool, byte> byte_op;
typedef std::tuple<bool, float> float_op;

namespace cg {
    namespace bytecode {
        byte* nop(byte*);

        byte* izero(byte*, int_op);
        byte* istore(byte*, int_op, int_op);
        byte* iadd(byte*, int_op, int_op, int_op);
        byte* isub(byte*, int_op, int_op, int_op);
        byte* imul(byte*, int_op, int_op, int_op);
        byte* idiv(byte*, int_op, int_op, int_op);
        byte* iinc(byte*, int_op);
        byte* idec(byte*, int_op);
        byte* ilt(byte*, int_op, int_op, int_op);
        byte* ilte(byte*, int_op, int_op, int_op);
        byte* igt(byte*, int_op, int_op, int_op);
        byte* igte(byte*, int_op, int_op, int_op);
        byte* ieq(byte*, int_op, int_op, int_op);

        byte* fstore(byte*, int_op, float);
        byte* fadd(byte*, int_op, int_op, int_op);
        byte* fsub(byte*, int_op, int_op, int_op);
        byte* fmul(byte*, int_op, int_op, int_op);
        byte* fdiv(byte*, int_op, int_op, int_op);
        byte* flt(byte*, int_op, int_op, int_op);
        byte* flte(byte*, int_op, int_op, int_op);
        byte* fgt(byte*, int_op, int_op, int_op);
        byte* fgte(byte*, int_op, int_op, int_op);
        byte* feq(byte*, int_op, int_op, int_op);

        byte* bstore(byte*, int_op, byte_op);

        byte* itof(byte*, int_op, int_op);
        byte* ftoi(byte*, int_op, int_op);
        byte* stoi(byte*, int_op, int_op);
        byte* stof(byte*, int_op, int_op);

        byte* strstore(byte*, int_op, std::string);

        byte* vec(byte*, int_op);
        byte* vinsert(byte*, int_op, int_op, int_op);
        byte* vpush(byte*, int_op, int_op);
        byte* vpop(byte*, int_op, int_op, int_op);
        byte* vat(byte*, int_op, int_op, int_op);
        byte* vlen(byte*, int_op, int_op);

<<<<<<< HEAD
        byte* lognot(byte* addr_ptr, int_op reg);
        byte* logand(byte* addr_ptr, int_op rega, int_op regb, int_op regr);
        byte* logor(byte* addr_ptr, int_op rega, int_op regb, int_op regr);
=======
        byte* lognot(byte*, int_op);
        byte* logand(byte*, int_op, int_op, int_op);
        byte* logor(byte*, int_op, int_op, int_op);
>>>>>>> d5f867df

        byte* move(byte*, int_op, int_op);
        byte* copy(byte*, int_op, int_op);
        byte* ref(byte*, int_op, int_op);
        byte* swap(byte*, int_op, int_op);
        byte* free(byte*, int_op);
        byte* empty(byte*, int_op);
        byte* isnull(byte*, int_op, int_op);
        byte* ress(byte*, const std::string&);
        byte* tmpri(byte*, int_op);
        byte* tmpro(byte*, int_op);

        byte* print(byte*, int_op);
        byte* echo(byte*, int_op);

        byte* clbind(byte*, int_op);
        byte* closure(byte*, const std::string&, int_op);
        byte* function(byte*, const std::string&, int_op);
        byte* fcall(byte*, int_op, int_op);

        byte* frame(byte*, int_op, int_op);
        byte* param(byte*, int_op, int_op);
        byte* paref(byte*, int_op, int_op);
        byte* arg(byte*, int_op, int_op);
        byte* call(byte*, const std::string&, int_op);

        byte* jump(byte*, int);
        byte* branch(byte*, int_op, int, int);

        byte* tryframe(byte*);
        byte* vmcatch(byte*, const std::string&, const std::string&);
        byte* pull(byte*, int_op);
        byte* vmtry(byte*, const std::string&);
        byte* vmthrow(byte*, int_op);
        byte* leave(byte*);

        byte* eximport(byte*, const std::string&);
        byte* excall(byte*, const std::string&, int_op);

        byte* end(byte*);
        byte* halt(byte*);
    }
}

#endif<|MERGE_RESOLUTION|>--- conflicted
+++ resolved
@@ -61,15 +61,9 @@
         byte* vat(byte*, int_op, int_op, int_op);
         byte* vlen(byte*, int_op, int_op);
 
-<<<<<<< HEAD
-        byte* lognot(byte* addr_ptr, int_op reg);
-        byte* logand(byte* addr_ptr, int_op rega, int_op regb, int_op regr);
-        byte* logor(byte* addr_ptr, int_op rega, int_op regb, int_op regr);
-=======
         byte* lognot(byte*, int_op);
         byte* logand(byte*, int_op, int_op, int_op);
         byte* logor(byte*, int_op, int_op, int_op);
->>>>>>> d5f867df
 
         byte* move(byte*, int_op, int_op);
         byte* copy(byte*, int_op, int_op);
