--- conflicted
+++ resolved
@@ -229,9 +229,9 @@
 Process* viua::scheduler::VirtualProcessScheduler::spawn(unique_ptr<Frame> frame, Process *parent) {
     unique_ptr<Process> p(new Process(std::move(frame), this, parent));
     p->begin();
-<<<<<<< HEAD
 
     Process *process_ptr = p.get();
+    attached_cpu->createMailbox(process_ptr->pid());
 
     if (processes.size() > heavy_load) {
         attached_cpu->postFreeProcess(std::move(p));
@@ -240,11 +240,6 @@
     }
 
     return process_ptr;
-=======
-    attached_cpu->createMailbox(p->pid());
-    processes.push_back(std::move(p));
-    return processes.back().get();
->>>>>>> ddb45da0
 }
 
 void viua::scheduler::VirtualProcessScheduler::spawnWatchdog(unique_ptr<Frame> frame) {
