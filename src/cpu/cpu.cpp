--- conflicted
+++ resolved
@@ -362,7 +362,6 @@
         }
 
         if (instr_ptr == previous_instr_ptr and OPCODE(*instr_ptr) != END) {
-<<<<<<< HEAD
             return_code = 2;
             ostringstream oss;
             return_exception = "InstructionUnchanged";
@@ -373,14 +372,6 @@
                 oss << "note: this was caused by 'call' opcode immediately calling itself\n"
                     << "      such situation may have several sources, e.g. empty function definition or\n"
                     << "      a function which calls itself in its first instruction";
-=======
-            cout << "CPU: aborting: instruction pointer did not change, possibly an endless loop" << endl;
-            cout << "note: instruction index was " << (long)(instr_ptr-bytecode) << " and the opcode was '" << OP_NAMES.at(OPCODE(*instr_ptr)) << "'" << endl;
-            if (OPCODE(*instr_ptr) == CALL) {
-                cout << "note: this was caused by 'call' opcode immediately calling itself\n"
-                     << "      such situation may arise when a function which calls itself in its first instruction";
-                cout << endl;
->>>>>>> 60e2c478
             }
             return_message = oss.str();
             break;
