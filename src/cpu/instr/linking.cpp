--- conflicted
+++ resolved
@@ -11,7 +11,6 @@
 using namespace std;
 
 
-<<<<<<< HEAD
 vector<string> getpaths(const string& var) {
     const char* VAR = getenv(var.c_str());
     vector<string> paths;
@@ -23,25 +22,6 @@
     }
 
     string PATH = string(VAR);
-=======
-bool isfile(const string& path) {
-    struct stat sf;
-
-    // not a file if stat returned error
-    if (stat(path.c_str(), &sf) == -1) return false;
-    // not a file if S_ISREG() macro returned false
-    if (not S_ISREG(sf.st_mode)) return false;
-
-    // file otherwise
-    return true;
-}
-
-byte* CPU::eximport(byte* addr) {
-    /** Run eximport instruction.
-     */
-    string module = string(addr);
-    addr += module.size();
->>>>>>> 0f9353ee
 
     string path;
     unsigned i = 0;
@@ -149,82 +129,6 @@
 
     return addr;
 }
-<<<<<<< HEAD
-byte* CPU::excall(byte* addr) {
-    /** Run excall instruction.
-     */
-    bool return_register_ref = *(bool*)addr;
-    pointer::inc<bool, byte>(addr);
-
-    int return_register_index = *(int*)addr;
-    pointer::inc<int, byte>(addr);
-
-    string call_name = string(addr);
-    addr += (call_name.size()+1);
-
-    // save return address for frame
-    byte* return_address = addr;
-
-    if (frame_new == 0) {
-        throw new Exception("external function call without a frame: use `frame 0' in source code if the function takes no parameters");
-    }
-    // set function name and return address
-    frame_new->function_name = call_name;
-    frame_new->return_address = return_address;
-
-    frame_new->resolve_return_value_register = return_register_ref;
-    frame_new->place_return_value_in = return_register_index;
-
-    Frame* frame = frame_new;
-
-    pushFrame();
-
-    if (external_functions.count(call_name) == 0) {
-        throw new Exception("call to unregistered external function: " + call_name);
-    }
-
-    /* FIXME: second parameter should be a pointer to static registers or
-     *        0 if function does not have static registers registered
-     * FIXME: should external functions always have static registers allocated?
-     */
-    ExternalFunction* callback = external_functions.at(call_name);
-    (*callback)(frame, 0, regset);
-
-    // FIXME: woohoo! segfault!
-    Type* returned = 0;
-    bool returned_is_reference = false;
-    int return_value_register = frames.back()->place_return_value_in;
-    bool resolve_return_value_register = frames.back()->resolve_return_value_register;
-    if (return_value_register != 0) {
-        // we check in 0. register because it's reserved for return values
-        if (uregset->at(0) == 0) {
-            throw new Exception("return value requested by frame but external function did not set return register");
-        }
-        if (uregset->isflagged(0, REFERENCE)) {
-            returned = uregset->get(0);
-            returned_is_reference = true;
-        } else {
-            returned = uregset->get(0)->copy();
-        }
-    }
-
-    dropFrame();
-
-    // place return value
-    if (returned and frames.size() > 0) {
-        if (resolve_return_value_register) {
-            return_value_register = static_cast<Integer*>(fetch(return_value_register))->value();
-        }
-        place(return_value_register, returned);
-        if (returned_is_reference) {
-            uregset->flag(return_value_register, REFERENCE);
-        }
-    }
-
-    return return_address;
-}
-=======
->>>>>>> 0f9353ee
 
 byte* CPU::link(byte* addr) {
     /** Run link instruction.
