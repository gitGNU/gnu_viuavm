/*
 *  Copyright (C) 2015, 2016 Marek Marecki
 *
 *  This file is part of Viua VM.
 *
 *  Viua VM is free software: you can redistribute it and/or modify
 *  it under the terms of the GNU General Public License as published by
 *  the Free Software Foundation, either version 3 of the License, or
 *  (at your option) any later version.
 *
 *  Viua VM is distributed in the hope that it will be useful,
 *  but WITHOUT ANY WARRANTY; without even the implied warranty of
 *  MERCHANTABILITY or FITNESS FOR A PARTICULAR PURPOSE.  See the
 *  GNU General Public License for more details.
 *
 *  You should have received a copy of the GNU General Public License
 *  along with Viua VM.  If not, see <http://www.gnu.org/licenses/>.
 */

#include <cstdint>
#include <iostream>
#include <algorithm>
#include <fstream>
#include <sstream>
#include <viua/machine.h>
#include <viua/bytecode/maps.h>
#include <viua/support/string.h>
#include <viua/support/env.h>
#include <viua/loader.h>
#include <viua/program.h>
#include <viua/cg/tools.h>
#include <viua/cg/tokenizer.h>
#include <viua/cg/assembler/assembler.h>
#include <viua/front/asm.h>
using namespace std;


extern bool VERBOSE;
extern bool DEBUG;
extern bool SCREAM;


using Token = viua::cg::lex::Token;


template<class T> void bwrite(ofstream& out, const T& object) {
    out.write(reinterpret_cast<const char*>(&object), sizeof(T));
}
static void strwrite(ofstream& out, const string& s) {
    out.write(s.c_str(), static_cast<std::streamsize>(s.size()));
    out.put('\0');
}


static tuple<viua::internals::types::bytecode_size, enum JUMPTYPE> resolvejump(Token token, const map<string, vector<Token>::size_type>& marks, viua::internals::types::bytecode_size instruction_index) {
    /*  This function is used to resolve jumps in `jump` and `branch` instructions.
     */
    string jmp = token.str();
    viua::internals::types::bytecode_size addr = 0;
    enum JUMPTYPE jump_type = JMP_RELATIVE;
    if (str::isnum(jmp, false)) {
        addr = stoul(jmp);
    } else if (jmp.substr(0, 2) == "0x") {
        stringstream ss;
        ss << hex << jmp;
        ss >> addr;
        jump_type = JMP_TO_BYTE;
    } else if (jmp[0] == '-') {
        int jump_value = stoi(jmp);
        if (instruction_index < static_cast<decltype(addr)>(-1 * jump_value)) {
            // FIXME: move jump verification to assembler::verify namespace function
            ostringstream oss;
            oss << "use of relative jump results in a jump to negative index: ";
            oss << "jump_value = " << jump_value << ", ";
            oss << "instruction_index = " << instruction_index;
            throw viua::cg::lex::InvalidSyntax(token, oss.str());
        }
        addr = (instruction_index - static_cast<viua::internals::types::bytecode_size>(-1 * jump_value));
    } else if (jmp[0] == '+') {
        addr = (instruction_index + stoul(jmp.substr(1)));
    } else {
        try {
            // FIXME: markers map should use viua::internals::types::bytecode_size to avoid the need for casting
            addr = static_cast<viua::internals::types::bytecode_size>(marks.at(jmp));
        } catch (const std::out_of_range& e) {
            throw viua::cg::lex::InvalidSyntax(token, ("jump to unrecognised marker: " + str::enquote(str::strencode(jmp))));
        }
    }

    // FIXME: check if the jump is within the size of bytecode
    return tuple<viua::internals::types::bytecode_size, enum JUMPTYPE>(addr, jump_type);
}

static string resolveregister(Token token, const bool allow_bare_integers = false) {
    /*  This function is used to register numbers when a register is accessed, e.g.
     *  in `istore` instruction or in `branch` in condition operand.
     *
     *  This function MUST return string as teh result is further passed to assembler::operands::getint() function which *expects* string.
     */
    ostringstream out;
    string reg = token.str();
    if (reg[0] == '@' and str::isnum(str::sub(reg, 1))) {
        /*  Basic case - the register index is taken from another register, everything is still nice and simple.
         */
        if (stoi(reg.substr(1)) < 0) {
            throw ("register indexes cannot be negative: " + reg);
        }

        // FIXME: analyse source and detect if the referenced register really holds an integer (the only value suitable to use
        // as register reference)
        out.str(reg);
    } else if (reg[0] == '*' and str::isnum(str::sub(reg, 1))) {
        /*  Basic case - the register index is taken from another register, everything is still nice and simple.
         */
        if (stoi(reg.substr(1)) < 0) {
            throw ("register indexes cannot be negative: " + reg);
        }

        out.str(reg);
    } else if (reg[0] == '%' and str::isnum(str::sub(reg, 1))) {
        /*  Basic case - the register index is taken from another register, everything is still nice and simple.
         */
        if (stoi(reg.substr(1)) < 0) {
            throw ("register indexes cannot be negative: " + reg);
        }

        out.str(reg);
    } else if (reg == "void") {
        out << reg;
    } else if (allow_bare_integers and str::isnum(reg)) {
        out << reg;
    } else {
        throw viua::cg::lex::InvalidSyntax(token, "not enough operands");
    }
    return out.str();
}


/*  This is a mapping of instructions to their assembly functions.
 *  Used in the assembly() function.
 *
 *  It is suitable for all instructions which use three, simple register-index operands.
 *
 *  BE WARNED!
 *  This mapping (and the assemble_three_intop_instruction() function) *greatly* reduce the amount of code repetition
 *  in the assembler but is kinda black voodoo magic...
 *
 *  NOTE TO FUTURE SELF:
 *  If you feel comfortable with taking pointers of member functions and calling such things - go on.
 *  Otherwise, it may be better to leave this alone until your have refreshed your memory.
 *  Here is isocpp.org's FAQ about pointers to members (2015-01-17): https://isocpp.org/wiki/faq/pointers-to-members
 */
typedef Program& (Program::*ThreeIntopAssemblerFunction)(int_op, int_op, int_op);
const map<string, ThreeIntopAssemblerFunction> THREE_INTOP_ASM_FUNCTIONS = {
    { "and",  &Program::opand },
    { "or",   &Program::opor },

    { "capture", &Program::opcapture },
    { "capturecopy", &Program::opcapturecopy },
    { "capturemove", &Program::opcapturemove },

    { "insert", &Program::opinsert },
    { "remove", &Program::opremove },
};


static viua::internals::types::timeout timeout_to_int(const string& timeout) {
    const auto timeout_str_size = timeout.size();
    if (timeout[timeout_str_size-2] == 'm') {
        return static_cast<viua::internals::types::timeout>(stoi(timeout.substr(0, timeout_str_size-2)));
    } else {
        return static_cast<viua::internals::types::timeout>((stoi(timeout.substr(0, timeout_str_size-1)) * 1000));
    }
}

static auto get_token_index_of_operand(const vector<viua::cg::lex::Token>& tokens, decltype(tokens.size()) i, int wanted_operand_index) -> decltype(i) {
    auto limit = tokens.size();
    while (i < limit and wanted_operand_index > 0) {
        //if (not (tokens.at(i) == "," or viua::cg::lex::is_reserved_keyword(tokens.at(i)))) {
        auto token = tokens.at(i);
        bool is_valid_operand = (str::isnum(token, false) or str::isid(token) or ((token.str().at(0) == '@' or token.str().at(0) == '*') and (str::isnum(token.str().substr(1)) or str::isid(token.str().substr(1)))));
        bool is_valid_operand_area_token = (token == "," or token == "static" or token == "local" or token == "global");
        if (is_valid_operand_area_token) {
            ++i;
        } else if (is_valid_operand) {
            ++i;
            --wanted_operand_index;
        } else {
            throw viua::cg::lex::InvalidSyntax(tokens.at(i), "unexpected token");
        }
    }

    return i;
}
static auto get_token_index_after_operand(const vector<viua::cg::lex::Token>& tokens, decltype(tokens.size()) i, int wanted_operand_index) -> decltype(i) {
    return get_token_index_of_operand(tokens, i, wanted_operand_index) + 1;
}
static viua::internals::types::bytecode_size assemble_instruction(Program& program, viua::internals::types::bytecode_size& instruction, viua::internals::types::bytecode_size i, const vector<Token>& tokens, map<string, std::remove_reference<decltype(tokens)>::type::size_type>& marks) {
    /*  This is main assembly loop.
     *  It iterates over lines with instructions and
     *  uses bytecode generation API to fill the program with instructions and
     *  from them generate the bytecode.
     */
    if (DEBUG and SCREAM) {
        cout << send_control_seq(COLOR_FG_LIGHT_GREEN) << "message" << send_control_seq(ATTR_RESET);
        cout << ": ";
        cout << "assembling '";
        cout << send_control_seq(COLOR_FG_WHITE) << tokens.at(i).str() << send_control_seq(ATTR_RESET);
        cout << "' instruction\n";
    }

    using TokenIndex = std::remove_reference<decltype(tokens)>::type::size_type;

    if (tokens.at(i) == "nop") {
        program.opnop();
    } else if (tokens.at(i) == "izero") {
        TokenIndex target = get_token_index_of_operand(tokens, i, 1);

        program.opizero(assembler::operands::getint(resolveregister(tokens.at(target))));
    } else if (tokens.at(i) == "istore") {
<<<<<<< HEAD
        TokenIndex source = get_token_index_of_operand(tokens, i, 2);
        TokenIndex target = get_token_index_of_operand(tokens, i, 1);

        program.opistore(assembler::operands::getint(resolveregister(tokens.at(target))), assembler::operands::getint(resolveregister(tokens.at(source))));
=======
        program.opistore(assembler::operands::getint(resolveregister(tokens.at(i+1))), assembler::operands::getint(resolveregister(tokens.at(i+2), true), true));
>>>>>>> 7140a703
    } else if (tokens.at(i) == "iinc") {
        TokenIndex target = get_token_index_of_operand(tokens, i, 1);

        program.opiinc(assembler::operands::getint(resolveregister(tokens.at(target))));
    } else if (tokens.at(i) == "idec") {
        TokenIndex target = get_token_index_of_operand(tokens, i, 1);

        program.opidec(assembler::operands::getint(resolveregister(tokens.at(target))));
    } else if (tokens.at(i) == "fstore") {
        TokenIndex target = get_token_index_of_operand(tokens, i, 1);

        // FIXME use viua::internals::types::plain_float
        program.opfstore(assembler::operands::getint(resolveregister(tokens.at(target))), static_cast<float>(stod(tokens.at(i+2).str())));
    } else if (tokens.at(i) == "itof") {
        TokenIndex source = get_token_index_of_operand(tokens, i, 2);
        TokenIndex target = get_token_index_of_operand(tokens, i, 1);

        program.opitof(assembler::operands::getint(resolveregister(tokens.at(target))), assembler::operands::getint(resolveregister(tokens.at(source))));
    } else if (tokens.at(i) == "ftoi") {
        TokenIndex source = get_token_index_of_operand(tokens, i, 2);
        TokenIndex target = get_token_index_of_operand(tokens, i, 1);

        program.opftoi(assembler::operands::getint(resolveregister(tokens.at(target))), assembler::operands::getint(resolveregister(tokens.at(source))));
    } else if (tokens.at(i) == "stoi") {
        TokenIndex source = get_token_index_of_operand(tokens, i, 2);
        TokenIndex target = get_token_index_of_operand(tokens, i, 1);

        program.opstoi(assembler::operands::getint(resolveregister(tokens.at(target))), assembler::operands::getint(resolveregister(tokens.at(source))));
    } else if (tokens.at(i) == "stof") {
        TokenIndex source = get_token_index_of_operand(tokens, i, 2);
        TokenIndex target = get_token_index_of_operand(tokens, i, 1);

        program.opstof(assembler::operands::getint(resolveregister(tokens.at(target))), assembler::operands::getint(resolveregister(tokens.at(source))));
    } else if (tokens.at(i) == "add") {
        TokenIndex rhs = get_token_index_of_operand(tokens, i, 4);
        TokenIndex lhs = get_token_index_of_operand(tokens, i, 3);
        TokenIndex target = get_token_index_of_operand(tokens, i, 2);

        program.opadd(tokens.at(i+1), assembler::operands::getint(resolveregister(tokens.at(target))), assembler::operands::getint(resolveregister(tokens.at(lhs))), assembler::operands::getint(resolveregister(tokens.at(rhs))));
    } else if (tokens.at(i) == "sub") {
        TokenIndex rhs = get_token_index_of_operand(tokens, i, 4);
        TokenIndex lhs = get_token_index_of_operand(tokens, i, 3);
        TokenIndex target = get_token_index_of_operand(tokens, i, 2);

        program.opsub(tokens.at(i+1), assembler::operands::getint(resolveregister(tokens.at(target))), assembler::operands::getint(resolveregister(tokens.at(lhs))), assembler::operands::getint(resolveregister(tokens.at(rhs))));
    } else if (tokens.at(i) == "mul") {
        TokenIndex rhs = get_token_index_of_operand(tokens, i, 4);
        TokenIndex lhs = get_token_index_of_operand(tokens, i, 3);
        TokenIndex target = get_token_index_of_operand(tokens, i, 2);

        program.opmul(tokens.at(i+1), assembler::operands::getint(resolveregister(tokens.at(target))), assembler::operands::getint(resolveregister(tokens.at(lhs))), assembler::operands::getint(resolveregister(tokens.at(rhs))));
    } else if (tokens.at(i) == "div") {
        TokenIndex rhs = get_token_index_of_operand(tokens, i, 4);
        TokenIndex lhs = get_token_index_of_operand(tokens, i, 3);
        TokenIndex target = get_token_index_of_operand(tokens, i, 2);

        program.opdiv(tokens.at(i+1), assembler::operands::getint(resolveregister(tokens.at(target))), assembler::operands::getint(resolveregister(tokens.at(lhs))), assembler::operands::getint(resolveregister(tokens.at(rhs))));
    } else if (tokens.at(i) == "lt") {
        TokenIndex rhs = get_token_index_of_operand(tokens, i, 4);
        TokenIndex lhs = get_token_index_of_operand(tokens, i, 3);
        TokenIndex target = get_token_index_of_operand(tokens, i, 2);

        program.oplt(tokens.at(i+1), assembler::operands::getint(resolveregister(tokens.at(target))), assembler::operands::getint(resolveregister(tokens.at(lhs))), assembler::operands::getint(resolveregister(tokens.at(rhs))));
    } else if (tokens.at(i) == "lte") {
        TokenIndex rhs = get_token_index_of_operand(tokens, i, 4);
        TokenIndex lhs = get_token_index_of_operand(tokens, i, 3);
        TokenIndex target = get_token_index_of_operand(tokens, i, 2);

        program.oplte(tokens.at(i+1), assembler::operands::getint(resolveregister(tokens.at(target))), assembler::operands::getint(resolveregister(tokens.at(lhs))), assembler::operands::getint(resolveregister(tokens.at(rhs))));
    } else if (tokens.at(i) == "gt") {
        TokenIndex rhs = get_token_index_of_operand(tokens, i, 4);
        TokenIndex lhs = get_token_index_of_operand(tokens, i, 3);
        TokenIndex target = get_token_index_of_operand(tokens, i, 2);

        program.opgt(tokens.at(i+1), assembler::operands::getint(resolveregister(tokens.at(target))), assembler::operands::getint(resolveregister(tokens.at(lhs))), assembler::operands::getint(resolveregister(tokens.at(rhs))));
    } else if (tokens.at(i) == "gte") {
        TokenIndex rhs = get_token_index_of_operand(tokens, i, 4);
        TokenIndex lhs = get_token_index_of_operand(tokens, i, 3);
        TokenIndex target = get_token_index_of_operand(tokens, i, 2);

        program.opgte(tokens.at(i+1), assembler::operands::getint(resolveregister(tokens.at(target))), assembler::operands::getint(resolveregister(tokens.at(lhs))), assembler::operands::getint(resolveregister(tokens.at(rhs))));
    } else if (tokens.at(i) == "eq") {
        TokenIndex rhs = get_token_index_of_operand(tokens, i, 4);
        TokenIndex lhs = get_token_index_of_operand(tokens, i, 3);
        TokenIndex target = get_token_index_of_operand(tokens, i, 2);

        program.opeq(tokens.at(i+1), assembler::operands::getint(resolveregister(tokens.at(target))), assembler::operands::getint(resolveregister(tokens.at(lhs))), assembler::operands::getint(resolveregister(tokens.at(rhs))));
    } else if (tokens.at(i) == "strstore") {
        TokenIndex target = get_token_index_of_operand(tokens, i, 1);

        program.opstrstore(assembler::operands::getint(resolveregister(tokens.at(target))), tokens.at(i+2));
    } else if (tokens.at(i) == "vec") {
        TokenIndex target = get_token_index_of_operand(tokens, i, 1);
        TokenIndex pack_range_start = get_token_index_of_operand(tokens, i, 2);
        TokenIndex pack_range_count = get_token_index_of_operand(tokens, i, 3);

        program.opvec(assembler::operands::getint(resolveregister(tokens.at(target))), assembler::operands::getint(resolveregister(tokens.at(pack_range_start))), assembler::operands::getint(resolveregister(tokens.at(pack_range_count))));
    } else if (tokens.at(i) == "vinsert") {
        TokenIndex target = get_token_index_of_operand(tokens, i, 1);
        TokenIndex source = get_token_index_of_operand(tokens, i, 2);
        TokenIndex position = get_token_index_of_operand(tokens, i, 3);

        Token vec = tokens.at(target), src = tokens.at(source), pos = tokens.at(position);
        program.opvinsert(assembler::operands::getint(resolveregister(vec)), assembler::operands::getint(resolveregister(src)), assembler::operands::getint(resolveregister(pos)));
    } else if (tokens.at(i) == "vpush") {
        TokenIndex target = get_token_index_of_operand(tokens, i, 1);
        TokenIndex source = get_token_index_of_operand(tokens, i, 2);

        program.opvpush(assembler::operands::getint(resolveregister(tokens.at(target))), assembler::operands::getint(resolveregister(tokens.at(source))));
    } else if (tokens.at(i) == "vpop") {
<<<<<<< HEAD
        TokenIndex target = get_token_index_of_operand(tokens, i, 1);
        TokenIndex destination = get_token_index_of_operand(tokens, i, 2);
        TokenIndex position = get_token_index_of_operand(tokens, i, 3);

        Token vec = tokens.at(target), dst = tokens.at(destination), pos = tokens.at(position);
        program.opvpop(assembler::operands::getint(resolveregister(vec)), assembler::operands::getint(resolveregister(dst)), assembler::operands::getint(resolveregister(pos)));
=======
        Token vec = tokens.at(i+1), dst = tokens.at(i+2), pos = tokens.at(i+3);
        program.opvpop(assembler::operands::getint(resolveregister(vec)), assembler::operands::getint(resolveregister(dst)), assembler::operands::getint(resolveregister(pos, true), true));
>>>>>>> 7140a703
    } else if (tokens.at(i) == "vat") {
        TokenIndex target = get_token_index_of_operand(tokens, i, 1);
        TokenIndex destination = get_token_index_of_operand(tokens, i, 2);
        TokenIndex position = get_token_index_of_operand(tokens, i, 3);

        Token vec = tokens.at(target), dst = tokens.at(destination), pos = tokens.at(position);
        if (pos == "\n") { pos = Token(dst.line(), dst.character(), "-1"); }
        program.opvat(assembler::operands::getint(resolveregister(vec)), assembler::operands::getint(resolveregister(dst)), assembler::operands::getint(resolveregister(pos, true), true));
    } else if (tokens.at(i) == "vlen") {
        TokenIndex target = get_token_index_of_operand(tokens, i, 1);
        TokenIndex source = get_token_index_of_operand(tokens, i, 2);

        program.opvlen(assembler::operands::getint(resolveregister(tokens.at(target))), assembler::operands::getint(resolveregister(tokens.at(source))));
    } else if (tokens.at(i) == "not") {
        TokenIndex target = get_token_index_of_operand(tokens, i, 1);
        TokenIndex source = get_token_index_of_operand(tokens, i, 2);

        program.opnot(assembler::operands::getint(resolveregister(tokens.at(target))), assembler::operands::getint(resolveregister(tokens.at(source))));
    } else if (tokens.at(i) == "and") {
        TokenIndex rhs = get_token_index_of_operand(tokens, i, 3);
        TokenIndex lhs = get_token_index_of_operand(tokens, i, 2);
        TokenIndex target = get_token_index_of_operand(tokens, i, 1);

        program.opand(assembler::operands::getint(resolveregister(tokens.at(target))), assembler::operands::getint(resolveregister(tokens.at(lhs))), assembler::operands::getint(resolveregister(tokens.at(rhs))));
    } else if (tokens.at(i) == "or") {
        TokenIndex rhs = get_token_index_of_operand(tokens, i, 3);
        TokenIndex lhs = get_token_index_of_operand(tokens, i, 2);
        TokenIndex target = get_token_index_of_operand(tokens, i, 1);

        program.opor(assembler::operands::getint(resolveregister(tokens.at(target))), assembler::operands::getint(resolveregister(tokens.at(lhs))), assembler::operands::getint(resolveregister(tokens.at(rhs))));
    } else if (tokens.at(i) == "move") {
        TokenIndex target = get_token_index_of_operand(tokens, i, 1);
        TokenIndex source = get_token_index_of_operand(tokens, i, 2);

        program.opmove(
            assembler::operands::getint(tokens, target),
            assembler::operands::getint(tokens, source)
        );
    } else if (tokens.at(i) == "copy") {
        TokenIndex target = get_token_index_of_operand(tokens, i, 1);
        TokenIndex source = get_token_index_of_operand(tokens, i, 2);

        program.opcopy(assembler::operands::getint(resolveregister(tokens.at(target))), assembler::operands::getint(resolveregister(tokens.at(source))));
    } else if (tokens.at(i) == "ptr") {
        TokenIndex target = get_token_index_of_operand(tokens, i, 1);
        TokenIndex source = get_token_index_of_operand(tokens, i, 2);

        program.opptr(assembler::operands::getint(resolveregister(tokens.at(target))), assembler::operands::getint(resolveregister(tokens.at(source))));
    } else if (tokens.at(i) == "swap") {
        TokenIndex target = get_token_index_of_operand(tokens, i, 1);
        TokenIndex source = get_token_index_of_operand(tokens, i, 2);

        program.opswap(assembler::operands::getint(resolveregister(tokens.at(target))), assembler::operands::getint(resolveregister(tokens.at(source))));
    } else if (tokens.at(i) == "delete") {
        TokenIndex target = get_token_index_of_operand(tokens, i, 1);

        program.opdelete(assembler::operands::getint(resolveregister(tokens.at(target))));
    } else if (tokens.at(i) == "isnull") {
        TokenIndex target = get_token_index_of_operand(tokens, i, 1);
        TokenIndex source = get_token_index_of_operand(tokens, i, 2);

        program.opisnull(assembler::operands::getint(resolveregister(tokens.at(target))), assembler::operands::getint(resolveregister(tokens.at(source))));
    } else if (tokens.at(i) == "ress") {
        TokenIndex target = get_token_index_of_operand(tokens, i, 1);

        program.opress(tokens.at(target));
    } else if (tokens.at(i) == "tmpri") {
        TokenIndex source = get_token_index_of_operand(tokens, i, 1);

        program.optmpri(assembler::operands::getint(resolveregister(tokens.at(source))));
    } else if (tokens.at(i) == "tmpro") {
        TokenIndex target = get_token_index_of_operand(tokens, i, 1);

        program.optmpro(assembler::operands::getint(resolveregister(tokens.at(target))));
    } else if (tokens.at(i) == "print") {
        TokenIndex source = get_token_index_of_operand(tokens, i, 1);

        program.opprint(assembler::operands::getint(resolveregister(tokens.at(source))));
    } else if (tokens.at(i) == "echo") {
        TokenIndex source = get_token_index_of_operand(tokens, i, 1);

        program.opecho(assembler::operands::getint(resolveregister(tokens.at(source))));
    } else if (tokens.at(i) == "capture") {
        TokenIndex target = get_token_index_of_operand(tokens, i, 1);
        TokenIndex inside_index = get_token_index_of_operand(tokens, i, 2);
        TokenIndex source = get_token_index_of_operand(tokens, i, 3);

        program.opcapture(assembler::operands::getint(resolveregister(tokens.at(target))), assembler::operands::getint(resolveregister(tokens.at(inside_index))), assembler::operands::getint(resolveregister(tokens.at(source))));
    } else if (tokens.at(i) == "capturecopy") {
        TokenIndex target = get_token_index_of_operand(tokens, i, 1);
        TokenIndex inside_index = get_token_index_of_operand(tokens, i, 2);
        TokenIndex source = get_token_index_of_operand(tokens, i, 3);

        program.opcapturecopy(assembler::operands::getint(resolveregister(tokens.at(target))), assembler::operands::getint(resolveregister(tokens.at(inside_index))), assembler::operands::getint(resolveregister(tokens.at(source))));
    } else if (tokens.at(i) == "capturemove") {
        TokenIndex target = get_token_index_of_operand(tokens, i, 1);
        TokenIndex inside_index = get_token_index_of_operand(tokens, i, 2);
        TokenIndex source = get_token_index_of_operand(tokens, i, 3);

        program.opcapturemove(assembler::operands::getint(resolveregister(tokens.at(target))), assembler::operands::getint(resolveregister(tokens.at(inside_index))), assembler::operands::getint(resolveregister(tokens.at(source))));
    } else if (tokens.at(i) == "closure") {
        TokenIndex target = get_token_index_of_operand(tokens, i, 1);
        TokenIndex source = get_token_index_of_operand(tokens, i, 2);

        program.opclosure(assembler::operands::getint(resolveregister(tokens.at(target))), tokens.at(source));
    } else if (tokens.at(i) == "function") {
        TokenIndex target = get_token_index_of_operand(tokens, i, 1);
        TokenIndex source = get_token_index_of_operand(tokens, i, 2);

        program.opfunction(assembler::operands::getint(resolveregister(tokens.at(target))), tokens.at(source));
    } else if (tokens.at(i) == "fcall") {
        TokenIndex target = get_token_index_of_operand(tokens, i, 1);
        TokenIndex source = get_token_index_of_operand(tokens, i, 2);

        program.opfcall(assembler::operands::getint(resolveregister(tokens.at(target))), assembler::operands::getint(resolveregister(tokens.at(source))));
    } else if (tokens.at(i) == "frame") {
        TokenIndex target = get_token_index_of_operand(tokens, i, 1);
        TokenIndex source = get_token_index_of_operand(tokens, i, 2);

        program.opframe(assembler::operands::getint(resolveregister(tokens.at(target))), assembler::operands::getint(resolveregister(tokens.at(source))));
    } else if (tokens.at(i) == "param") {
        TokenIndex target = get_token_index_of_operand(tokens, i, 1);
        TokenIndex source = get_token_index_of_operand(tokens, i, 2);

        program.opparam(assembler::operands::getint(resolveregister(tokens.at(target))), assembler::operands::getint(resolveregister(tokens.at(source))));
    } else if (tokens.at(i) == "pamv") {
        TokenIndex target = get_token_index_of_operand(tokens, i, 1);
        TokenIndex source = get_token_index_of_operand(tokens, i, 2);

        program.oppamv(assembler::operands::getint(resolveregister(tokens.at(target))), assembler::operands::getint(resolveregister(tokens.at(source))));
    } else if (tokens.at(i) == "arg") {
        TokenIndex target = get_token_index_of_operand(tokens, i, 1);
        TokenIndex source = get_token_index_of_operand(tokens, i, 2);

        program.oparg(assembler::operands::getint(resolveregister(tokens.at(target))), assembler::operands::getint(resolveregister(tokens.at(source))));
    } else if (tokens.at(i) == "argc") {
        TokenIndex target = get_token_index_of_operand(tokens, i, 1);

        program.opargc(assembler::operands::getint(resolveregister(tokens.at(target))));
    } else if (tokens.at(i) == "call") {
        /** Full form of call instruction has two operands: function name and return value register index.
         *  If call is given only one operand - it means it is the instruction index and returned value is discarded.
         *  To explicitly state that return value should be discarderd 0 can be supplied as second operand.
         */
        /** Why is the function supplied as a *string* and not direct instruction pointer?
         *  That would be faster - c'mon couldn't assembler just calculate offsets and insert them?
         *
         *  Nope.
         *
         *  Yes, it *would* be faster if calls were just precalculated jumps.
         *  However, by them being strings we get plenty of flexibility, good-quality stack traces, and
         *  a place to put plenty of debugging info.
         *  All that at a cost of just one map lookup; the overhead is minimal and gains are big.
         *  What's not to love?
         *
         *  Of course, you, my dear reader, are free to take this code (it's GPL after all!) and
         *  modify it to suit your particular needs - in that case that would be calculating call jumps
         *  at compile time and exchanging CALL instructions with JUMP instructions.
         *
         *  Good luck with debugging your code, then.
         */
        TokenIndex target = get_token_index_of_operand(tokens, i, 1);
        TokenIndex fn = get_token_index_after_operand(tokens, i, 1);

        Token fn_name = tokens.at(fn), reg = tokens.at(target);

        // if second operand is a newline, fill it with zero
        // which means that return value will be discarded
        // FIXME this is not needed anymore
        if (fn_name == "\n") {
            fn_name = reg;
            reg = Token(fn_name.line(), fn_name.character(), "0");
        }

        program.opcall(assembler::operands::getint(resolveregister(reg)), fn_name.str());
    } else if (tokens.at(i) == "tailcall") {
        program.optailcall(tokens.at(i+1));
    } else if (tokens.at(i) == "process") {
        TokenIndex target = get_token_index_of_operand(tokens, i, 1);
        TokenIndex fn = get_token_index_of_operand(tokens, i, 2);

        program.opprocess(assembler::operands::getint(resolveregister(tokens.at(target))), tokens.at(fn));
    } else if (tokens.at(i) == "self") {
        TokenIndex target = get_token_index_of_operand(tokens, i, 1);

        program.opself(assembler::operands::getint(resolveregister(tokens.at(target))));
    } else if (tokens.at(i) == "join") {
        TokenIndex target = get_token_index_of_operand(tokens, i, 1);
        TokenIndex process = get_token_index_of_operand(tokens, i, 2);
        TokenIndex timeout_index = get_token_index_of_operand(tokens, i, 3);

        Token a_chnk = tokens.at(target), b_chnk = tokens.at(process), timeout_chnk = tokens.at(timeout_index);
        viua::internals::types::timeout timeout_milliseconds = 0;
        if (timeout_chnk != "infinity") {
            timeout_milliseconds = timeout_to_int(timeout_chnk);
            ++timeout_milliseconds;
        }
        timeout_op timeout {timeout_milliseconds};
        program.opjoin(assembler::operands::getint(resolveregister(a_chnk)), assembler::operands::getint(resolveregister(b_chnk)), timeout);
    } else if (tokens.at(i) == "send") {
        TokenIndex target = get_token_index_of_operand(tokens, i, 1);
        TokenIndex source = get_token_index_of_operand(tokens, i, 2);

        program.opsend(assembler::operands::getint(resolveregister(tokens.at(target))), assembler::operands::getint(resolveregister(tokens.at(source))));
    } else if (tokens.at(i) == "receive") {
        TokenIndex target = get_token_index_of_operand(tokens, i, 1);
        TokenIndex timeout_index = get_token_index_of_operand(tokens, i, 2);

        Token regno_chnk = tokens.at(target), timeout_chnk = tokens.at(timeout_index);
        viua::internals::types::timeout timeout_milliseconds = 0;
        if (timeout_chnk != "infinity") {
            timeout_milliseconds = timeout_to_int(timeout_chnk);
            ++timeout_milliseconds;
        }
        timeout_op timeout {timeout_milliseconds};
        program.opreceive(assembler::operands::getint(resolveregister(regno_chnk)), timeout);
    } else if (tokens.at(i) == "watchdog") {
        program.opwatchdog(tokens.at(i+1));
    } else if (tokens.at(i) == "if") {
        /*  If branch is given three operands, it means its full, three-operands form is being used.
         *  Otherwise, it is short, two-operands form instruction and assembler should fill third operand accordingly.
         *
         *  In case of short-form `branch` instruction:
         *
         *      * first operand is index of the register to check,
         *      * second operand is the address to which to jump if register is true,
         *      * third operand is assumed to be the *next instruction*, i.e. instruction after the branch instruction,
         *
         *  In full (with three operands) form of `branch` instruction:
         *
         *      * third operands is the address to which to jump if register is false,
         */
        // FIXME jump indexes
        Token condition = tokens.at(i+1), if_true = tokens.at(i+2), if_false = tokens.at(i+3);

        viua::internals::types::bytecode_size addrt_target, addrf_target;
        enum JUMPTYPE addrt_jump_type, addrf_jump_type;
        tie(addrt_target, addrt_jump_type) = resolvejump(tokens.at(i+2), marks, instruction);
        if (if_false != "\n") {
            tie(addrf_target, addrf_jump_type) = resolvejump(tokens.at(i+3), marks, instruction);
        } else {
            addrf_jump_type = JMP_RELATIVE;
            addrf_target = instruction+1;
        }

        program.opif(assembler::operands::getint(resolveregister(condition)), addrt_target, addrt_jump_type, addrf_target, addrf_jump_type);
    } else if (tokens.at(i) == "jump") {
        /*  Jump instruction can be written in two forms:
         *
         *      * `jump <index>`
         *      * `jump :<marker>`
         *
         *  Assembler must distinguish between these two forms, and so it does.
         *  Here, we use a function from string support lib to determine
         *  if the jump is numeric, and thus an index, or
         *  a string - in which case we consider it a marker jump.
         *
         *  If it is a marker jump, assembler will look the marker up in a map and
         *  if it is not found throw an exception about unrecognised marker being used.
         */
        viua::internals::types::bytecode_size jump_target;
        enum JUMPTYPE jump_type;
        tie(jump_target, jump_type) = resolvejump(tokens.at(i+1), marks, instruction);

        program.opjump(jump_target, jump_type);
    } else if (tokens.at(i) == "try") {
        program.optry();
    } else if (tokens.at(i) == "catch") {
        string type_chnk, catcher_chnk;
        program.opcatch(tokens.at(i+1), tokens.at(i+2));
    } else if (tokens.at(i) == "draw") {
        TokenIndex target = get_token_index_of_operand(tokens, i, 1);

        program.opdraw(assembler::operands::getint(resolveregister(tokens.at(target))));
    } else if (tokens.at(i) == "enter") {
        program.openter(tokens.at(i+1));
    } else if (tokens.at(i) == "throw") {
        TokenIndex source = get_token_index_of_operand(tokens, i, 1);

        program.opthrow(assembler::operands::getint(resolveregister(tokens.at(source))));
    } else if (tokens.at(i) == "leave") {
        program.opleave();
    } else if (tokens.at(i) == "import") {
        program.opimport(tokens.at(i+1));
    } else if (tokens.at(i) == "link") {
        program.oplink(tokens.at(i+1));
    } else if (tokens.at(i) == "class") {
        TokenIndex target = get_token_index_of_operand(tokens, i, 1);
        TokenIndex class_name = get_token_index_of_operand(tokens, i, 2);

        program.opclass(assembler::operands::getint(resolveregister(tokens.at(target))), tokens.at(class_name));
    } else if (tokens.at(i) == "derive") {
        TokenIndex target = get_token_index_of_operand(tokens, i, 1);
        TokenIndex class_name = get_token_index_of_operand(tokens, i, 2);

        program.opderive(assembler::operands::getint(resolveregister(tokens.at(target))), tokens.at(class_name));
    } else if (tokens.at(i) == "attach") {
        TokenIndex target = get_token_index_of_operand(tokens, i, 1);
        TokenIndex fn_name = get_token_index_after_operand(tokens, i, 1);
        TokenIndex attached_name = fn_name+1;

        program.opattach(assembler::operands::getint(resolveregister(tokens.at(target))), tokens.at(fn_name), tokens.at(attached_name));
    } else if (tokens.at(i) == "register") {
        TokenIndex target = get_token_index_of_operand(tokens, i, 1);

        program.opregister(assembler::operands::getint(resolveregister(tokens.at(target))));
    } else if (tokens.at(i) == "new") {
        TokenIndex target = get_token_index_of_operand(tokens, i, 1);
        TokenIndex class_name = get_token_index_of_operand(tokens, i, 2);

        program.opnew(assembler::operands::getint(resolveregister(tokens.at(target))), tokens.at(class_name));
    } else if (tokens.at(i) == "msg") {
        TokenIndex target = get_token_index_of_operand(tokens, i, 1);
        TokenIndex fn_name = get_token_index_after_operand(tokens, i, 1);

        program.opmsg(assembler::operands::getint(resolveregister(tokens.at(target))), tokens.at(fn_name));
    } else if (tokens.at(i) == "insert") {
        TokenIndex target = get_token_index_of_operand(tokens, i, 1);
        TokenIndex source = get_token_index_of_operand(tokens, i, 2);
        TokenIndex key = get_token_index_of_operand(tokens, i, 3);

        program.opinsert(assembler::operands::getint(resolveregister(tokens.at(target))), assembler::operands::getint(resolveregister(tokens.at(source))), assembler::operands::getint(resolveregister(tokens.at(key))));
    } else if (tokens.at(i) == "remove") {
        TokenIndex target = get_token_index_of_operand(tokens, i, 1);
        TokenIndex source = get_token_index_of_operand(tokens, i, 2);
        TokenIndex key = get_token_index_of_operand(tokens, i, 3);

        program.opremove(assembler::operands::getint(resolveregister(tokens.at(target))), assembler::operands::getint(resolveregister(tokens.at(source))), assembler::operands::getint(resolveregister(tokens.at(key))));
    } else if (tokens.at(i) == "return") {
        program.opreturn();
    } else if (tokens.at(i) == "halt") {
        program.ophalt();
    } else if (tokens.at(i).str().substr(0, 1) == ".") {
        // do nothing, it's an assembler directive
    } else {
        throw viua::cg::lex::InvalidSyntax(tokens.at(i), ("unimplemented instruction: " + str::enquote(str::strencode(tokens.at(i)))));
    }

    if (tokens.at(i).str().substr(0, 1) != ".") {
        ++instruction;
        /* cout << "increased instruction count to " << instruction << ": " << tokens.at(i).str() << endl; */
    } else {
        /* cout << "not increasing instruction count: " << tokens.at(i).str() << endl; */
    }

    while (tokens.at(++i) != "\n");
    ++i;  // skip the newline
    return i;
}
static Program& compile(Program& program, const vector<Token>& tokens, map<string, std::remove_reference<decltype(tokens)>::type::size_type>& marks) {
    /** Compile instructions into bytecode using bytecode generation API.
     *
     */
    viua::internals::types::bytecode_size instruction = 0;
    for (decltype(tokens.size()) i = 0; i < tokens.size();) {
        i = assemble_instruction(program, instruction, i, tokens, marks);
    }

    return program;
}


static void assemble(Program& program, const vector<Token>& tokens) {
    /** Assemble instructions in lines into a program.
     *  This function first garthers required information about markers, named registers and functions.
     *  Then, it passes all gathered data into compilation function.
     *
     *  :params:
     *
     *  program         - Program object which will be used for assembling
     *  lines           - lines with instructions
     */
    auto marks = assembler::ce::getmarks(tokens);
    compile(program, tokens, marks);
}


static map<string, viua::internals::types::bytecode_size> mapInvocableAddresses(viua::internals::types::bytecode_size& starting_instruction, const invocables_t& blocks) {
    map<string, viua::internals::types::bytecode_size> addresses;
    for (string name : blocks.names) {
        addresses[name] = starting_instruction;
        try {
            starting_instruction += viua::cg::tools::calculate_bytecode_size2(blocks.tokens.at(name));
        } catch (const std::out_of_range& e) {
            throw ("could not find block '" + name + "'");
        }
    }
    return addresses;
}

static viua::internals::types::bytecode_size writeCodeBlocksSection(ofstream& out, const invocables_t& blocks, const vector<string>& linked_block_names, viua::internals::types::bytecode_size block_bodies_size_so_far = 0) {
    viua::internals::types::bytecode_size block_ids_section_size = 0;
    for (string name : blocks.names) { block_ids_section_size += name.size(); }
    // we need to insert address after every block
    block_ids_section_size += sizeof(viua::internals::types::bytecode_size) * blocks.names.size();
    // for null characters after block names
    block_ids_section_size += blocks.names.size();

    /////////////////////////////////////////////
    // WRITE OUT BLOCK IDS SECTION
    // THIS ALSO INCLUDES IDS OF LINKED BLOCKS
    bwrite(out, block_ids_section_size);
    for (string name : blocks.names) {
        if (DEBUG) {
            cout << send_control_seq(COLOR_FG_LIGHT_GREEN) << "message" << send_control_seq(ATTR_RESET);
            cout << ": ";
            cout << "writing block '";
            cout << send_control_seq(COLOR_FG_LIGHT_GREEN) << name << send_control_seq(ATTR_RESET);
            cout << "' to block address table";
        }
        if (find(linked_block_names.begin(), linked_block_names.end(), name) != linked_block_names.end()) {
            if (DEBUG) {
                cout << ": delayed" << endl;
            }
            continue;
        }
        if (DEBUG) {
            cout << endl;
        }

        strwrite(out, name);
        // mapped address must come after name
        // FIXME: use uncasted viua::internals::types::bytecode_size
        bwrite(out, block_bodies_size_so_far);
        // block_bodies_size_so_far size must be incremented by the actual size of block's bytecode size
        // to give correct offset for next block
        try {
            block_bodies_size_so_far += viua::cg::tools::calculate_bytecode_size2(blocks.tokens.at(name));
        } catch (const std::out_of_range& e) {
            throw ("could not find block '" + name + "' during address table write");
        }
    }

    return block_bodies_size_so_far;
}

static string get_main_function(const vector<Token>& tokens, const vector<string>& available_functions) {
    string main_function = "";
    for (decltype(tokens.size()) i = 0; i < tokens.size(); ++i) {
        if (tokens.at(i) == ".main:") {
            main_function = tokens.at(i+1);
            break;
        }
    }
    if (main_function == "") {
        for (auto f : available_functions) {
            if (f == "main/0" or f == "main/1" or f == "main/2") {
                main_function = f;
                break;
            }
        }
    }
    return main_function;
}

static void check_main_function(const string& main_function, const vector<Token>& main_function_tokens) {
        // Why three newlines?
        //
        // Here's why:
        //
        // - first newline is after the final 'return' instruction
        // - second newline is after the last-but-one instruction which should set the return register
        // - third newline is the marker after which we look for the instruction that will set the return register
        //
        // Example:
        //
        //   1st newline
        //         |
        //         |  2nd newline
        //         |   |
        //      nop    |
        //      izero 0
        //      return
        //            |
        //          3rd newline
        //
        // If these three newlines are found then the main function is considered "full".
        // Anything less, and things get suspicious.
        // If there are two newlines - maybe the function just returns something.
        // If there is only one newline - the main function is invalid, because there is no way
        // to correctly set the return register, and return from the function with one instruction.
        //
        const int expected_newlines = 3;

        int found_newlines = 0;
        auto i = main_function_tokens.size()-1;
        while (i and found_newlines < expected_newlines) {
            if (main_function_tokens.at(i--) == "\n") {
                ++found_newlines;
            }
        }
        if (found_newlines >= expected_newlines) {
            // if found newlines number at least equals the expected number we
            // have to adjust token counter to skip past last required newline and the token before it
            i += 2;
        }
        auto last_instruction = main_function_tokens.at(i);
        if (not (last_instruction == "copy" or last_instruction == "move" or last_instruction == "swap" or last_instruction == "izero" or last_instruction == "istore")) {
            throw viua::cg::lex::InvalidSyntax(last_instruction, ("main function does not return a value: " + main_function));
        }
        if (main_function_tokens.at(i+1) != "%0") {
            throw viua::cg::lex::InvalidSyntax(last_instruction, ("main function does not return a value: " + main_function));
        }
}

static viua::internals::types::bytecode_size generate_entry_function(viua::internals::types::bytecode_size bytes, map<string, viua::internals::types::bytecode_size> function_addresses, invocables_t& functions, const string& main_function, viua::internals::types::bytecode_size starting_instruction) {
    if (DEBUG) {
        cout << send_control_seq(COLOR_FG_LIGHT_GREEN) << "message" << send_control_seq(ATTR_RESET);
        cout << ": ";
        cout << "generating ";
        cout << send_control_seq(COLOR_FG_LIGHT_GREEN) << ENTRY_FUNCTION_NAME << send_control_seq(ATTR_RESET);
        cout << " function" << endl;
    }

    vector<Token> entry_function_tokens;
    functions.names.emplace_back(ENTRY_FUNCTION_NAME);
    function_addresses[ENTRY_FUNCTION_NAME] = starting_instruction;

    // entry function sets global stuff (FIXME: not really)
    entry_function_tokens.emplace_back(0, 0, "ress");
    entry_function_tokens.emplace_back(0, 0, "local");
    entry_function_tokens.emplace_back(0, 0, "\n");
    bytes += sizeof(viua::internals::types::byte) + sizeof(viua::internals::types::registerset_type_marker);

    // generate different instructions based on which main function variant
    // has been selected
    if (main_function == "main/0") {
        entry_function_tokens.emplace_back(0, 0, "frame");
        entry_function_tokens.emplace_back(0, 0, "%0");
        entry_function_tokens.emplace_back(0, 0, "%16");
        entry_function_tokens.emplace_back(0, 0, "\n");
        bytes += sizeof(viua::internals::types::byte) + 2*sizeof(viua::internals::types::byte) + 2*sizeof(viua::internals::RegisterSets) + 2*sizeof(viua::internals::types::register_index);
    } else if (main_function == "main/2") {
        entry_function_tokens.emplace_back(0, 0, "frame");
        entry_function_tokens.emplace_back(0, 0, "%2");
        entry_function_tokens.emplace_back(0, 0, "%16");
        entry_function_tokens.emplace_back(0, 0, "\n");
        bytes += sizeof(viua::internals::types::byte) + 2*sizeof(viua::internals::types::byte) + 2*sizeof(viua::internals::RegisterSets) + 2*sizeof(viua::internals::types::register_index);

        // pop first element on the list of aruments
        entry_function_tokens.emplace_back(0, 0, "vpop");
        entry_function_tokens.emplace_back(0, 0, "%0");
        entry_function_tokens.emplace_back(0, 0, "%1");
        entry_function_tokens.emplace_back(0, 0, "%0");
        entry_function_tokens.emplace_back(0, 0, "\n");
        bytes += sizeof(viua::internals::types::byte) + 3*sizeof(viua::internals::types::byte) + 3*sizeof(viua::internals::RegisterSets) + 3*sizeof(viua::internals::types::register_index);

        // for parameter for main/2 is the name of the program
        entry_function_tokens.emplace_back(0, 0, "param");
        entry_function_tokens.emplace_back(0, 0, "%0");
        entry_function_tokens.emplace_back(0, 0, "%0");
        entry_function_tokens.emplace_back(0, 0, "\n");
        bytes += sizeof(viua::internals::types::byte) + 2*sizeof(viua::internals::types::byte) + 2*sizeof(viua::internals::RegisterSets) + 2*sizeof(viua::internals::types::register_index);

        // second parameter for main/2 is the vector with the rest
        // of the commandl ine parameters
        entry_function_tokens.emplace_back(0, 0, "param");
        entry_function_tokens.emplace_back(0, 0, "%1");
        entry_function_tokens.emplace_back(0, 0, "%1");
        entry_function_tokens.emplace_back(0, 0, "\n");
        bytes += sizeof(viua::internals::types::byte) + 2*sizeof(viua::internals::types::byte) + 2*sizeof(viua::internals::RegisterSets) + 2*sizeof(viua::internals::types::register_index);
    } else {
        // this is for default main function, i.e. `main/1` or
        // for custom main functions
        // FIXME: should custom main function be allowed?
        entry_function_tokens.emplace_back(0, 0, "frame");
        entry_function_tokens.emplace_back(0, 0, "%1");
        entry_function_tokens.emplace_back(0, 0, "%16");
        entry_function_tokens.emplace_back(0, 0, "\n");
        bytes += sizeof(viua::internals::types::byte) + 2*sizeof(viua::internals::types::byte) + 2*sizeof(viua::internals::RegisterSets) + 2*sizeof(viua::internals::types::register_index);

        entry_function_tokens.emplace_back(0, 0, "param");
        entry_function_tokens.emplace_back(0, 0, "%0");
        entry_function_tokens.emplace_back(0, 0, "%1");
        entry_function_tokens.emplace_back(0, 0, "\n");
        bytes += sizeof(viua::internals::types::byte) + 2*sizeof(viua::internals::types::byte) + 2*sizeof(viua::internals::RegisterSets) + 2*sizeof(viua::internals::types::register_index);
    }

    // name of the main function must not be hardcoded because there is '.main:' assembler
    // directive which can set an arbitrary function as main
    // we also save return value in 1 register since 0 means "drop return value"
    entry_function_tokens.emplace_back(0, 0, "call");
    entry_function_tokens.emplace_back(0, 0, "%1");
    entry_function_tokens.emplace_back(0, 0, main_function);
    entry_function_tokens.emplace_back(0, 0, "\n");
    bytes += sizeof(viua::internals::types::byte) + sizeof(viua::internals::types::byte) + sizeof(viua::internals::RegisterSets) + sizeof(viua::internals::types::register_index);
    bytes += main_function.size()+1;

    // then, register 1 is moved to register 0 so it counts as a return code
    entry_function_tokens.emplace_back(0, 0, "move");
    entry_function_tokens.emplace_back(0, 0, "%0");
    entry_function_tokens.emplace_back(0, 0, "%1");
    entry_function_tokens.emplace_back(0, 0, "\n");
    bytes += sizeof(viua::internals::types::byte) + 2*sizeof(viua::internals::types::byte) + 2*sizeof(viua::internals::RegisterSets) + 2*sizeof(viua::internals::types::register_index);

    entry_function_tokens.emplace_back(0, 0, "halt");
    entry_function_tokens.emplace_back(0, 0, "\n");
    bytes += sizeof(viua::internals::types::byte);

    functions.tokens[ENTRY_FUNCTION_NAME] = entry_function_tokens;

    return bytes;
}

void generate(vector<Token>& tokens, invocables_t& functions, invocables_t& blocks, const string& filename, string& compilename, const vector<string>& commandline_given_links, const compilationflags_t& flags) {
    //////////////////////////////
    // SETUP INITIAL BYTECODE SIZE
    viua::internals::types::bytecode_size bytes = 0;


    /////////////////////////
    // GET MAIN FUNCTION NAME
    string main_function = get_main_function(tokens, functions.names);
    if (((VERBOSE and main_function != "main/1" and main_function != "") or DEBUG) and not flags.as_lib) {
        cout << send_control_seq(COLOR_FG_WHITE) << filename << send_control_seq(ATTR_RESET);
        cout << ": ";
        cout << send_control_seq(COLOR_FG_YELLOW) << "debug" << send_control_seq(ATTR_RESET);
        cout << ": ";
        cout << "main function set to: ";
        cout << send_control_seq(COLOR_FG_LIGHT_GREEN) << main_function << send_control_seq(ATTR_RESET);
        cout << endl;
    }


    /////////////////////////////////////////
    // CHECK IF MAIN FUNCTION RETURNS A VALUE
    // FIXME: this is just a crude check - it does not acctually checks if these instructions set 0 register
    // this must be better implemented or we will receive "function did not set return register" exceptions at runtime
    bool main_is_defined = (find(functions.names.begin(), functions.names.end(), main_function) != functions.names.end());
    if (not flags.as_lib and main_is_defined) {
        check_main_function(main_function, functions.tokens.at(main_function));
    }
    if (not main_is_defined and (DEBUG or VERBOSE) and not flags.as_lib) {
        cout << send_control_seq(COLOR_FG_WHITE) << filename << send_control_seq(ATTR_RESET);
        cout << ": ";
        cout << send_control_seq(COLOR_FG_YELLOW) << "debug" << send_control_seq(ATTR_RESET);
        cout << ": ";
        cout << "main function (";
        cout << send_control_seq(COLOR_FG_LIGHT_GREEN) << main_function << send_control_seq(ATTR_RESET);
        cout << ") is not defined, deferring main function check to post-link phase" << endl;
    }


    /////////////////////////////////
    // MAP FUNCTIONS TO ADDRESSES AND
    // MAP BLOCKS TO ADDRESSES AND
    // SET STARTING INSTRUCTION
    viua::internals::types::bytecode_size starting_instruction = 0;  // the bytecode offset to first executable instruction
    map<string, viua::internals::types::bytecode_size> function_addresses;
    map<string, viua::internals::types::bytecode_size> block_addresses;
    try {
        block_addresses = mapInvocableAddresses(starting_instruction, blocks);
        function_addresses = mapInvocableAddresses(starting_instruction, functions);
        bytes = viua::cg::tools::calculate_bytecode_size2(tokens);
    } catch (const string& e) {
        throw ("bytecode size calculation failed: " + e);
    }


    /////////////////////////////////////////////////////////
    // GATHER LINKS, GET THEIR SIZES AND ADJUST BYTECODE SIZE
    vector<string> links = assembler::ce::getlinks(tokens);
    vector<tuple<string, viua::internals::types::bytecode_size, std::unique_ptr<viua::internals::types::byte[]>> > linked_libs_bytecode;
    vector<string> linked_function_names;
    vector<string> linked_block_names;
    map<string, vector<viua::internals::types::bytecode_size> > linked_libs_jumptables;

    // map of symbol names to name of the module the symbol came from
    map<string, string> symbol_sources;
    for (auto f : functions.names) {
        symbol_sources[f] = filename;
    }

    for (string lnk : commandline_given_links) {
        if (find(links.begin(), links.end(), lnk) == links.end()) {
            links.emplace_back(lnk);
        } else {
            throw ("requested to link module '" + lnk + "' more than once");
        }
    }

    // gather all linked function names
    for (string lnk : links) {
        Loader loader(lnk);
        loader.load();

        vector<string> fn_names = loader.getFunctions();
        for (string fn : fn_names) {
            if (function_addresses.count(fn)) {
                throw ("duplicate symbol '" + fn + "' found when linking '" + lnk + "' (previously found in '" + symbol_sources.at(fn) + "')");
            }
        }

        map<string, viua::internals::types::bytecode_size> fn_addresses = loader.getFunctionAddresses();
        for (string fn : fn_names) {
            function_addresses[fn] = 0; // for now we just build a list of all available functions
            symbol_sources[fn] = lnk;
            linked_function_names.emplace_back(fn);
            if (DEBUG) {
                cout << send_control_seq(COLOR_FG_WHITE) << filename << send_control_seq(ATTR_RESET);
                cout << ": ";
                cout << send_control_seq(COLOR_FG_YELLOW) << "debug" << send_control_seq(ATTR_RESET);
                cout << ": ";
                cout << "prelinking function ";
                cout << send_control_seq(COLOR_FG_LIGHT_GREEN) << fn << send_control_seq(ATTR_RESET);
                cout << " from module ";
                cout << send_control_seq(COLOR_FG_WHITE) << lnk << send_control_seq(ATTR_RESET);
                cout << endl;
            }
        }
    }


    //////////////////////////////////////////////////////////////
    // EXTEND FUNCTION NAMES VECTOR WITH NAMES OF LINKED FUNCTIONS
    auto local_function_names = functions.names;
    for (string name : linked_function_names) { functions.names.emplace_back(name); }


    if (not flags.as_lib) {
        // check if our initial guess for main function is correct and
        // detect some main-function-related errors
        vector<string> main_function_found;
        for (auto f : functions.names) {
            if (f == "main/0" or f == "main/1" or f == "main/2") {
                main_function_found.emplace_back(f);
            }
        }
        if (main_function_found.size() > 1) {
            for (auto f : main_function_found) {
                cout << send_control_seq(COLOR_FG_WHITE) << filename << send_control_seq(ATTR_RESET);
                cout << ": ";
                cout << send_control_seq(COLOR_FG_CYAN) << "note" << send_control_seq(ATTR_RESET);
                cout << ": ";
                cout << send_control_seq(COLOR_FG_LIGHT_GREEN) << f << send_control_seq(ATTR_RESET);
                cout << " function found in module ";
                cout << send_control_seq(COLOR_FG_WHITE) << symbol_sources.at(f) << send_control_seq(ATTR_RESET);
                cout << endl;
            }
            throw "more than one candidate for main function";
        } else if (main_function_found.size() == 0) {
            throw "main function is not defined";
        }
        main_function = main_function_found[0];
    }


    //////////////////////////
    // GENERATE ENTRY FUNCTION
    if (not flags.as_lib) {
        bytes = generate_entry_function(bytes, function_addresses, functions, main_function, starting_instruction);
    }


    viua::internals::types::bytecode_size current_link_offset = bytes;
    for (string lnk : links) {
        if (DEBUG or VERBOSE) {
            cout << send_control_seq(COLOR_FG_WHITE) << filename << send_control_seq(ATTR_RESET);
            cout << ": ";
            cout << send_control_seq(COLOR_FG_LIGHT_GREEN) << "message" << send_control_seq(ATTR_RESET);
            cout << ": ";
            cout << "[loader] linking with: '";
            cout << send_control_seq(COLOR_FG_WHITE) << lnk << send_control_seq(ATTR_RESET);
            cout << "'" << endl;
        }

        Loader loader(lnk);
        loader.load();

        vector<string> fn_names = loader.getFunctions();

        vector<viua::internals::types::bytecode_size> lib_jumps = loader.getJumps();
        if (DEBUG) {
            cout << send_control_seq(COLOR_FG_WHITE) << filename << send_control_seq(ATTR_RESET);
            cout << ": ";
            cout << send_control_seq(COLOR_FG_YELLOW) << "debug" << send_control_seq(ATTR_RESET);
            cout << ": ";
            cout << "[loader] entries in jump table: " << lib_jumps.size() << endl;
            for (decltype(lib_jumps)::size_type i = 0; i < lib_jumps.size(); ++i) {
                cout << "  jump at byte: " << lib_jumps[i] << endl;
            }
        }

        linked_libs_jumptables[lnk] = lib_jumps;

        map<string, viua::internals::types::bytecode_size> fn_addresses = loader.getFunctionAddresses();
        for (string fn : fn_names) {
            function_addresses[fn] = fn_addresses.at(fn) + current_link_offset;
            if (DEBUG) {
                cout << send_control_seq(COLOR_FG_WHITE) << filename << send_control_seq(ATTR_RESET);
                cout << ": ";
                cout << send_control_seq(COLOR_FG_YELLOW) << "debug" << send_control_seq(ATTR_RESET);
                cout << ": ";
                cout << "\"" << send_control_seq(COLOR_FG_LIGHT_GREEN) << fn << send_control_seq(ATTR_RESET) << "\": ";
                cout << "entry point at byte: " << current_link_offset << '+' << fn_addresses.at(fn);
                cout << endl;
            }
        }

        linked_libs_bytecode.emplace_back(lnk, loader.getBytecodeSize(), loader.getBytecode());
        bytes += loader.getBytecodeSize();
    }


    /////////////////////////////////////////////////////////////////////////
    // AFTER HAVING OBTAINED LINKED NAMES, IT IS POSSIBLE TO VERIFY CALLS AND
    // CALLABLE (FUNCTIONS, CLOSURES, ETC.) CREATIONS
    assembler::verify::functionCallsAreDefined(tokens, functions.names, functions.signatures);
    assembler::verify::callableCreations(tokens, functions.names, functions.signatures);


    /////////////////////////////
    // REPORT TOTAL BYTECODE SIZE
    if ((VERBOSE or DEBUG) and linked_function_names.size() != 0) {
        cout << send_control_seq(COLOR_FG_WHITE) << filename << send_control_seq(ATTR_RESET);
        cout << ": ";
        cout << send_control_seq(COLOR_FG_YELLOW) << "debug" << send_control_seq(ATTR_RESET);
        cout << ": ";
        cout << "total required bytes: " << bytes << " bytes" << endl;
    }
    if (DEBUG) {
        cout << send_control_seq(COLOR_FG_WHITE) << filename << send_control_seq(ATTR_RESET);
        cout << ": ";
        cout << send_control_seq(COLOR_FG_YELLOW) << "debug" << send_control_seq(ATTR_RESET);
        cout << ": ";
        cout << "required bytes: " << (bytes-(bytes-current_link_offset)) << " local, ";
        cout << (bytes-current_link_offset) << " linked";
        cout << endl;
    }


    ///////////////////////////
    // REPORT FIRST INSTRUCTION
    if ((VERBOSE or DEBUG) and not flags.as_lib) {
        cout << send_control_seq(COLOR_FG_WHITE) << filename << send_control_seq(ATTR_RESET);
        cout << ": ";
        cout << send_control_seq(COLOR_FG_YELLOW) << "debug" << send_control_seq(ATTR_RESET);
        cout << ": ";
        cout << "first instruction pointer: " << starting_instruction << endl;
    }


    ////////////////////
    // CREATE JUMP TABLE
    vector<viua::internals::types::bytecode_size> jump_table;


    /////////////////////////////////////////////////////////
    // GENERATE BYTECODE OF LOCAL FUNCTIONS AND BLOCKS
    //
    // BYTECODE IS GENERATED HERE BUT NOT YET WRITTEN TO FILE
    // THIS MUST BE GENERATED HERE TO OBTAIN FILL JUMP TABLE
    map<string, tuple<viua::internals::types::bytecode_size, viua::internals::types::byte*> > functions_bytecode;
    map<string, tuple<viua::internals::types::bytecode_size, viua::internals::types::byte*> > block_bodies_bytecode;
    viua::internals::types::bytecode_size functions_section_size = 0;
    viua::internals::types::bytecode_size block_bodies_section_size = 0;

    vector<tuple<viua::internals::types::bytecode_size, viua::internals::types::bytecode_size> > jump_positions;

    for (string name : blocks.names) {
        // do not generate bytecode for blocks that were linked
        if (find(linked_block_names.begin(), linked_block_names.end(), name) != linked_block_names.end()) { continue; }

        if (VERBOSE or DEBUG) {
            cout << send_control_seq(COLOR_FG_WHITE) << filename << send_control_seq(ATTR_RESET);
            cout << ": ";
            cout << send_control_seq(COLOR_FG_YELLOW) << "debug" << send_control_seq(ATTR_RESET);
            cout << ": ";
            cout << "generating bytecode for block \"";
            cout << send_control_seq(COLOR_FG_LIGHT_GREEN) << name << send_control_seq(ATTR_RESET);
            cout << '"';
        }
        viua::internals::types::bytecode_size fun_bytes = 0;
        try {
            fun_bytes = viua::cg::tools::calculate_bytecode_size2(blocks.tokens.at(name));
            if (VERBOSE or DEBUG) {
                cout << " (" << fun_bytes << " bytes at byte " << block_bodies_section_size << ')' << endl;
            }
        } catch (const string& e) {
            throw ("failed block size count (during pre-assembling): " + e);
        } catch (const std::out_of_range& e) {
            throw ("in block '" + name + "': " + e.what());
        }

        Program func(fun_bytes);
        func.setdebug(DEBUG).setscream(SCREAM);
        try {
            if (DEBUG) {
                cout << send_control_seq(COLOR_FG_WHITE) << filename << send_control_seq(ATTR_RESET);
                cout << ": ";
                cout << send_control_seq(COLOR_FG_YELLOW) << "debug" << send_control_seq(ATTR_RESET);
                cout << ": ";
                cout << "assembling block '";
                cout << send_control_seq(COLOR_FG_LIGHT_GREEN) << name << send_control_seq(ATTR_RESET);
                cout << "'\n";
            }
            assemble(func, blocks.tokens.at(name));
        } catch (const string& e) {
            throw ("in block '" + name + "': " + e);
        } catch (const char*& e) {
            throw ("in block '" + name + "': " + e);
        } catch (const std::out_of_range& e) {
            throw ("in block '" + name + "': " + e.what());
        }

        vector<viua::internals::types::bytecode_size> jumps = func.jumps();

        vector<tuple<viua::internals::types::bytecode_size, viua::internals::types::bytecode_size> > local_jumps;
        for (auto jmp : jumps) {
            local_jumps.emplace_back(jmp, block_bodies_section_size);
        }
        func.calculateJumps(local_jumps, blocks.tokens.at(name));

        viua::internals::types::byte* btcode = func.bytecode();

        // store generated bytecode fragment for future use (we must not yet write it to the file to conform to bytecode format)
        block_bodies_bytecode[name] = tuple<viua::internals::types::bytecode_size, viua::internals::types::byte*>(func.size(), btcode);

        // extend jump table with jumps from current block
        for (decltype(jumps)::size_type i = 0; i < jumps.size(); ++i) {
            viua::internals::types::bytecode_size jmp = jumps[i];
            if (DEBUG) {
                cout << send_control_seq(COLOR_FG_WHITE) << filename << send_control_seq(ATTR_RESET);
                cout << ": ";
                cout << send_control_seq(COLOR_FG_YELLOW) << "debug" << send_control_seq(ATTR_RESET);
                cout << ": ";
                cout << "pushed relative jump to jump table: " << jmp << '+' << block_bodies_section_size << endl;
            }
            jump_table.emplace_back(jmp+block_bodies_section_size);
        }

        block_bodies_section_size += func.size();
    }

    // functions section size, must be offset by the size of block section
    functions_section_size = block_bodies_section_size;

    for (string name : functions.names) {
        // do not generate bytecode for functions that were linked
        if (find(linked_function_names.begin(), linked_function_names.end(), name) != linked_function_names.end()) { continue; }

        if (VERBOSE or DEBUG) {
            cout << send_control_seq(COLOR_FG_WHITE) << filename << send_control_seq(ATTR_RESET);
            cout << ": ";
            cout << send_control_seq(COLOR_FG_YELLOW) << "debug" << send_control_seq(ATTR_RESET);
            cout << ": ";
            cout << "generating bytecode for function \"";
            cout << send_control_seq(COLOR_FG_LIGHT_GREEN) << name << send_control_seq(ATTR_RESET);
            cout << '"';
        }
        viua::internals::types::bytecode_size fun_bytes = 0;
        try {
            fun_bytes = viua::cg::tools::calculate_bytecode_size2(functions.tokens.at(name));
            if (VERBOSE or DEBUG) {
                cout << " (" << fun_bytes << " bytes at byte " << functions_section_size << ')' << endl;
            }
        } catch (const string& e) {
            throw ("failed function size count (during pre-assembling): " + e);
        } catch (const std::out_of_range& e) {
            throw e.what();
        }

        Program func(fun_bytes);
        func.setdebug(DEBUG).setscream(SCREAM);
        try {
            if (DEBUG) {
                cout << send_control_seq(COLOR_FG_WHITE) << filename << send_control_seq(ATTR_RESET);
                cout << ": ";
                cout << send_control_seq(COLOR_FG_YELLOW) << "debug" << send_control_seq(ATTR_RESET);
                cout << ": ";
                cout << "assembling function '";
                cout << send_control_seq(COLOR_FG_LIGHT_GREEN) << name << send_control_seq(ATTR_RESET);
                cout << "'\n";
            }
            assemble(func, functions.tokens.at(name));
        } catch (const string& e) {
            string msg = ("in function '"
                          + send_control_seq(COLOR_FG_LIGHT_GREEN) + name
                          + send_control_seq(ATTR_RESET)
                          + "': " + e
                          );
            throw msg;
        } catch (const char*& e) {
            string msg = ("in function '"
                          + send_control_seq(COLOR_FG_LIGHT_GREEN) + name
                          + send_control_seq(ATTR_RESET)
                          + "': " + e
                          );
            throw msg;
        } catch (const std::out_of_range& e) {
            string msg = ("in function '"
                          + send_control_seq(COLOR_FG_LIGHT_GREEN) + name
                          + send_control_seq(ATTR_RESET)
                          + "': " + e.what()
                          );
            throw msg;
        }

        vector<viua::internals::types::bytecode_size> jumps = func.jumps();

        vector<tuple<viua::internals::types::bytecode_size, viua::internals::types::bytecode_size> > local_jumps;
        for (decltype(jumps)::size_type i = 0; i < jumps.size(); ++i) {
            viua::internals::types::bytecode_size jmp = jumps[i];
            local_jumps.emplace_back(jmp, functions_section_size);
        }
        func.calculateJumps(local_jumps, functions.tokens.at(name));

        viua::internals::types::byte* btcode = func.bytecode();

        // store generated bytecode fragment for future use (we must not yet write it to the file to conform to bytecode format)
        functions_bytecode[name] = tuple<viua::internals::types::bytecode_size, viua::internals::types::byte*>{func.size(), btcode};

        // extend jump table with jumps from current function
        for (decltype(jumps)::size_type i = 0; i < jumps.size(); ++i) {
            viua::internals::types::bytecode_size jmp = jumps[i];
            if (DEBUG) {
                cout << send_control_seq(COLOR_FG_WHITE) << filename << send_control_seq(ATTR_RESET);
                cout << ": ";
                cout << send_control_seq(COLOR_FG_YELLOW) << "debug" << send_control_seq(ATTR_RESET);
                cout << ": ";
                cout << "pushed relative jump to jump table: " << jmp << '+' << functions_section_size << endl;
            }
            jump_table.emplace_back(jmp+functions_section_size);
        }

        functions_section_size += func.size();
    }


    ////////////////////////////////////////
    // CREATE OFSTREAM TO WRITE BYTECODE OUT
    ofstream out(compilename, ios::out | ios::binary);

    out.write(VIUA_MAGIC_NUMBER, sizeof(char)*5);
    if (flags.as_lib) {
        out.write(&VIUA_LINKABLE, sizeof(ViuaBinaryType));
    } else {
        out.write(&VIUA_EXECUTABLE, sizeof(ViuaBinaryType));
    }


    /////////////////////////////////////////////////////////////
    // WRITE META-INFORMATION MAP
    auto meta_information_map = gatherMetaInformation(tokens);
    viua::internals::types::bytecode_size meta_information_map_size = 0;
    for (auto each : meta_information_map) {
        meta_information_map_size += (each.first.size() + each.second.size() + 2);
    }

    bwrite(out, meta_information_map_size);
    if (DEBUG) {
        cout << send_control_seq(COLOR_FG_WHITE) << filename << send_control_seq(ATTR_RESET);
        cout << ": ";
        cout << send_control_seq(COLOR_FG_YELLOW) << "debug" << send_control_seq(ATTR_RESET);
        cout << ": ";
        cout << "writing meta information\n";
    }
    for (auto each : meta_information_map) {
        if (DEBUG) {
            cout << "  " << str::enquote(each.first) << ": " << str::enquote(each.second) << endl;
        }
        strwrite(out, each.first);
        strwrite(out, each.second);
    }


    //////////////////////////
    // IF ASSEMBLING A LIBRARY
    // WRITE OUT JUMP TABLE
    if (flags.as_lib) {
        if (DEBUG) {
            cout << send_control_seq(COLOR_FG_WHITE) << filename << send_control_seq(ATTR_RESET);
            cout << ": ";
            cout << send_control_seq(COLOR_FG_YELLOW) << "debug" << send_control_seq(ATTR_RESET);
            cout << ": ";
            cout << "jump table has " << jump_table.size() << " entries" << endl;
        }
        viua::internals::types::bytecode_size total_jumps = jump_table.size();
        bwrite(out, total_jumps);

        viua::internals::types::bytecode_size jmp;
        for (decltype(total_jumps) i = 0; i < total_jumps; ++i) {
            jmp = jump_table[i];
            bwrite(out, jmp);
        }
    }


    /////////////////////////////////////////////////////////////
    // WRITE EXTERNAL FUNCTION SIGNATURES
    viua::internals::types::bytecode_size signatures_section_size = 0;
    for (const auto each : functions.signatures) {
        signatures_section_size += (each.size() + 1); // +1 for null byte after each signature
    }
    bwrite(out, signatures_section_size);
    for (const auto each : functions.signatures) {
        strwrite(out, each);
    }


    /////////////////////////////////////////////////////////////
    // WRITE EXTERNAL BLOCK SIGNATURES
    signatures_section_size = 0;
    for (const auto each : blocks.signatures) {
        signatures_section_size += (each.size() + 1); // +1 for null byte after each signature
    }
    bwrite(out, signatures_section_size);
    for (const auto each : blocks.signatures) {
        strwrite(out, each);
    }


    /////////////////////////////////////////////////////////////
    // WRITE BLOCK AND FUNCTION ENTRY POINT ADDRESSES TO BYTECODE
    viua::internals::types::bytecode_size functions_size_so_far = writeCodeBlocksSection(out, blocks, linked_block_names);
    functions_size_so_far = writeCodeBlocksSection(out, functions, linked_function_names, functions_size_so_far);
    for (string name : linked_function_names) {
        strwrite(out, name);
        // mapped address must come after name
        viua::internals::types::bytecode_size address = function_addresses[name];
        bwrite(out, address);
    }


    //////////////////////
    // WRITE BYTECODE SIZE
    bwrite(out, bytes);

    unique_ptr<viua::internals::types::byte[]> program_bytecode {new viua::internals::types::byte[bytes]};
    viua::internals::types::bytecode_size program_bytecode_used = 0;

    ////////////////////////////////////////////////////
    // WRITE BYTECODE OF LOCAL BLOCKS TO BYTECODE BUFFER
    for (string name : blocks.names) {
        // linked blocks are to be inserted later
        if (find(linked_block_names.begin(), linked_block_names.end(), name) != linked_block_names.end()) { continue; }

        if (DEBUG) {
            cout << send_control_seq(COLOR_FG_WHITE) << filename << send_control_seq(ATTR_RESET);
            cout << ": ";
            cout << send_control_seq(COLOR_FG_YELLOW) << "debug" << send_control_seq(ATTR_RESET);
            cout << ": ";
            cout << "pushing bytecode of local block '";
            cout << send_control_seq(COLOR_FG_LIGHT_GREEN) << name << send_control_seq(ATTR_RESET);
            cout << "' to final byte array" << endl;
        }
        viua::internals::types::bytecode_size fun_size = 0;
        viua::internals::types::byte* fun_bytecode = nullptr;
        tie(fun_size, fun_bytecode) = block_bodies_bytecode[name];

        for (viua::internals::types::bytecode_size i = 0; i < fun_size; ++i) {
            program_bytecode[program_bytecode_used+i] = fun_bytecode[i];
        }
        program_bytecode_used += fun_size;
    }


    ///////////////////////////////////////////////////////
    // WRITE BYTECODE OF LOCAL FUNCTIONS TO BYTECODE BUFFER
    for (string name : functions.names) {
        // linked functions are to be inserted later
        if (find(linked_function_names.begin(), linked_function_names.end(), name) != linked_function_names.end()) { continue; }

        if (DEBUG) {
            cout << send_control_seq(COLOR_FG_WHITE) << filename << send_control_seq(ATTR_RESET);
            cout << ": ";
            cout << send_control_seq(COLOR_FG_YELLOW) << "debug" << send_control_seq(ATTR_RESET);
            cout << ": ";
            cout << "pushing bytecode of local function '";
            cout << send_control_seq(COLOR_FG_LIGHT_GREEN) << name << send_control_seq(ATTR_RESET);
            cout << "' to final byte array" << endl;
        }
        viua::internals::types::bytecode_size fun_size = 0;
        viua::internals::types::byte* fun_bytecode = nullptr;
        tie(fun_size, fun_bytecode) = functions_bytecode[name];

        for (viua::internals::types::bytecode_size i = 0; i < fun_size; ++i) {
            program_bytecode[program_bytecode_used+i] = fun_bytecode[i];
        }
        program_bytecode_used += fun_size;
    }

    // free memory allocated for bytecode of local functions
    for (pair<string, tuple<viua::internals::types::bytecode_size, viua::internals::types::byte*>> fun : functions_bytecode) {
        delete[] get<1>(fun.second);
    }

    ////////////////////////////////////
    // WRITE STATICALLY LINKED LIBRARIES
    viua::internals::types::bytecode_size bytes_offset = current_link_offset;
    for (auto& lnk : linked_libs_bytecode) {
        string lib_name = get<0>(lnk);
        viua::internals::types::byte* linked_bytecode = get<2>(lnk).get();
        viua::internals::types::bytecode_size linked_size = get<1>(lnk);

        //tie(lib_name, linked_size, linked_bytecode) = lnk;

        if (VERBOSE or DEBUG) {
            cout << send_control_seq(COLOR_FG_WHITE) << filename << send_control_seq(ATTR_RESET);
            cout << ": ";
            cout << send_control_seq(COLOR_FG_YELLOW) << "debug" << send_control_seq(ATTR_RESET);
            cout << ": ";
            cout << "linked module \"";
            cout << send_control_seq(COLOR_FG_WHITE) << lib_name << send_control_seq(ATTR_RESET);
            cout << "\" written at offset " << bytes_offset << endl;
        }

        vector<viua::internals::types::bytecode_size> linked_jumptable;
        try {
            linked_jumptable = linked_libs_jumptables[lib_name];
        } catch (const std::out_of_range& e) {
            throw ("[linker] could not find jumptable for '" + lib_name + "' (maybe not loaded?)");
        }

        viua::internals::types::bytecode_size jmp, jmp_target;
        for (decltype(linked_jumptable)::size_type i = 0; i < linked_jumptable.size(); ++i) {
            jmp = linked_jumptable[i];
            // we know what we're doing here
            jmp_target = *reinterpret_cast<viua::internals::types::bytecode_size*>(linked_bytecode+jmp);
            if (DEBUG) {
                cout << send_control_seq(COLOR_FG_WHITE) << filename << send_control_seq(ATTR_RESET);
                cout << ": ";
                cout << send_control_seq(COLOR_FG_YELLOW) << "debug" << send_control_seq(ATTR_RESET);
                cout << ": ";
                cout << "adjusting jump: at position " << jmp << ", " << jmp_target << '+' << bytes_offset << " -> " << (jmp_target+bytes_offset) << endl;
            }
            *reinterpret_cast<viua::internals::types::bytecode_size*>(linked_bytecode+jmp) += bytes_offset;
        }

        for (decltype(linked_size) i = 0; i < linked_size; ++i) {
            program_bytecode[program_bytecode_used+i] = linked_bytecode[i];
        }
        program_bytecode_used += linked_size;
    }

    out.write(reinterpret_cast<const char*>(program_bytecode.get()), static_cast<std::streamsize>(bytes));
    out.close();
}<|MERGE_RESOLUTION|>--- conflicted
+++ resolved
@@ -173,12 +173,13 @@
     }
 }
 
+// FIXME this function is duplicated
 static auto get_token_index_of_operand(const vector<viua::cg::lex::Token>& tokens, decltype(tokens.size()) i, int wanted_operand_index) -> decltype(i) {
     auto limit = tokens.size();
     while (i < limit and wanted_operand_index > 0) {
         //if (not (tokens.at(i) == "," or viua::cg::lex::is_reserved_keyword(tokens.at(i)))) {
         auto token = tokens.at(i);
-        bool is_valid_operand = (str::isnum(token, false) or str::isid(token) or ((token.str().at(0) == '@' or token.str().at(0) == '*') and (str::isnum(token.str().substr(1)) or str::isid(token.str().substr(1)))));
+        bool is_valid_operand = (str::isnum(token, false) or str::isid(token) or ((token.str().at(0) == '%' or token.str().at(0) == '@' or token.str().at(0) == '*') and (str::isnum(token.str().substr(1)) or str::isid(token.str().substr(1)))));
         bool is_valid_operand_area_token = (token == "," or token == "static" or token == "local" or token == "global");
         if (is_valid_operand_area_token) {
             ++i;
@@ -186,10 +187,9 @@
             ++i;
             --wanted_operand_index;
         } else {
-            throw viua::cg::lex::InvalidSyntax(tokens.at(i), "unexpected token");
-        }
-    }
-
+            throw viua::cg::lex::InvalidSyntax(tokens.at(i), "invalid token where operand index was expected");
+        }
+    }
     return i;
 }
 static auto get_token_index_after_operand(const vector<viua::cg::lex::Token>& tokens, decltype(tokens.size()) i, int wanted_operand_index) -> decltype(i) {
@@ -218,14 +218,10 @@
 
         program.opizero(assembler::operands::getint(resolveregister(tokens.at(target))));
     } else if (tokens.at(i) == "istore") {
-<<<<<<< HEAD
-        TokenIndex source = get_token_index_of_operand(tokens, i, 2);
-        TokenIndex target = get_token_index_of_operand(tokens, i, 1);
-
-        program.opistore(assembler::operands::getint(resolveregister(tokens.at(target))), assembler::operands::getint(resolveregister(tokens.at(source))));
-=======
-        program.opistore(assembler::operands::getint(resolveregister(tokens.at(i+1))), assembler::operands::getint(resolveregister(tokens.at(i+2), true), true));
->>>>>>> 7140a703
+        TokenIndex source = get_token_index_of_operand(tokens, i, 2);
+        TokenIndex target = get_token_index_of_operand(tokens, i, 1);
+
+        program.opistore(assembler::operands::getint(resolveregister(tokens.at(target))), assembler::operands::getint(resolveregister(tokens.at(source), true), true));
     } else if (tokens.at(i) == "iinc") {
         TokenIndex target = get_token_index_of_operand(tokens, i, 1);
 
@@ -336,17 +332,12 @@
 
         program.opvpush(assembler::operands::getint(resolveregister(tokens.at(target))), assembler::operands::getint(resolveregister(tokens.at(source))));
     } else if (tokens.at(i) == "vpop") {
-<<<<<<< HEAD
         TokenIndex target = get_token_index_of_operand(tokens, i, 1);
         TokenIndex destination = get_token_index_of_operand(tokens, i, 2);
         TokenIndex position = get_token_index_of_operand(tokens, i, 3);
 
         Token vec = tokens.at(target), dst = tokens.at(destination), pos = tokens.at(position);
-        program.opvpop(assembler::operands::getint(resolveregister(vec)), assembler::operands::getint(resolveregister(dst)), assembler::operands::getint(resolveregister(pos)));
-=======
-        Token vec = tokens.at(i+1), dst = tokens.at(i+2), pos = tokens.at(i+3);
         program.opvpop(assembler::operands::getint(resolveregister(vec)), assembler::operands::getint(resolveregister(dst)), assembler::operands::getint(resolveregister(pos, true), true));
->>>>>>> 7140a703
     } else if (tokens.at(i) == "vat") {
         TokenIndex target = get_token_index_of_operand(tokens, i, 1);
         TokenIndex destination = get_token_index_of_operand(tokens, i, 2);
