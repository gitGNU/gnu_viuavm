--- conflicted
+++ resolved
@@ -26,25 +26,7 @@
             - valgrind
             - bc
             - clang-3.9
-    coverity_scan:
-        project:
-            name: "marekjm/viuavm"
-        description: "Viua VM"
-        notification_email: marekjm@ozro.pw
-        build_command_prepend: "./configure"
-        build_command:   "make"
-        branch_pattern: coverity_scan
 
 install:
-<<<<<<< HEAD
-    - if [ "$CXX" = "g++" ]; then export CXX="g++-5" CC="gcc-5"; fi
-=======
     - if [ "$CXX" = "g++" ]; then export CXX="g++-6" CC="gcc-6"; fi
-    - if [ "$CXX" = "clang++" ]; then export CXX="clang++-3.9" CC="clang-3.9"; fi
-
-env:
-  global:
-   # The next declaration is the encrypted COVERITY_SCAN_TOKEN, created
-   #   via the "travis encrypt" command using the project repo's public key
-   - secure: "X+v3Omn3qdxcrzGzfSgraqWXlBcFMljv8PKDGcff62eFRdVD/nolr2MX9BQevTuNjr/LYPcqDT3bS80mxOuJl3X7byXm8u8o+9e4/shEhPsfuGw6DV2xHnivvSNg34Tf5c2/xYP+karfN+oObury37F3ddsWQwLLFf0ZjoI9lto=" 
->>>>>>> 1f8a1aa8
+    - if [ "$CXX" = "clang++" ]; then export CXX="clang++-3.9" CC="clang-3.9"; fi